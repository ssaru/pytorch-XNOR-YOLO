from typing import Tuple

import torch
import torch.nn as nn
from omegaconf import DictConfig
from torchsummary import summary as torch_summary

from src.data.pascal_voc import VOC2012
from src.model.detection_loss import yolo_loss, yolotensor_to_xyxyabs
from src.model.utils import (
    BinarizedConvBlock,
    BinarizedLinearBlock,
    LinearBlock,
    get_boxes,
)
from src.utils import make_logger

logger = make_logger(name=str(__name__))


def _build_conv_layers(conv_layers_config):
    return nn.ModuleList([BinarizedConvBlock(**params) for params in conv_layers_config])


def _build_linear_layers(linear_layers_config):
    return nn.ModuleList([LinearBlock(**params) for params in linear_layers_config])


class XnorNetYolo(nn.Module):
    def __init__(self, model_config: DictConfig) -> None:
        super(XnorNetYolo, self).__init__()
        logger.info(f"config: {model_config}, type: {type(model_config)}")
        self.class_map = VOC2012()

        self._confidence = model_config.params.confidence
        self._width: int = model_config.params.width
        self._height: int = model_config.params.height
        self._channels: int = model_config.params.channels

        self.input_shape: tuple = (self._channels, self._height, self._width)
        self.in_channels: int = self._channels

        logger.info(f"build conv layers")
        if model_config.params.feature_layers.conv:
            self.conv_layers: nn.ModuleList = _build_conv_layers(
                conv_layers_config=model_config.params.feature_layers.conv
            )

        logger.info(f"build linear layers")
        if model_config.params.feature_layers.linear:
            self.linear_layers: nn.ModuleList = _build_linear_layers(
                linear_layers_config=model_config.params.feature_layers.linear
            )

        logger.info(f"build loss layers")
        self.softmax = nn.Softmax(dim=1)
        self.loss_fn = yolo_loss

    def forward(self, x):
        if hasattr(self, "conv_layers"):
            if self.conv_layers:
                for conv_layer in self.conv_layers:
                    x = conv_layer(x)

        x = x.view(x.size()[0], -1)

        if hasattr(self, "linear_layers"):
            for linear_layer in self.linear_layers:
                x = linear_layer(x)

        x = x.view(-1, 7, 7, 31)

        x[:, :, :, 0] = torch.sigmoid(x[:, :, :, 0])
        x[:, :, :, 5] = torch.sigmoid(x[:, :, :, 0])
        x[:, :, :, 10:] = torch.sigmoid(x[:, :, :, 10:])

        return x

    def loss(self, pred_tensor: torch.Tensor, target_tensor: torch.Tensor, image_sizes: Tuple = (448, 448)):
        return self.loss_fn(pred_tensor=pred_tensor, target_tensor=target_tensor, image_sizes=image_sizes)

<<<<<<< HEAD
    def inference(self, x: torch.Tensor, image_size: Tuple):
        # single inference        
=======
    def inference(self, x: torch.Tensor):
        # single inference
>>>>>>> 627012a1
        pred_tensor = self(x)

        # width, height power of 2
        pred_tensor[:, :, :, 3:5] = torch.pow(pred_tensor[:, :, :, 3:5], 2)
        pred_tensor[:, :, :, 9:11] = torch.pow(pred_tensor[:, :, :, 9:11], 2)

<<<<<<< HEAD
        pred_boxes = yolotensor_to_xyxyabs(yolo_coord_output=pred_tensor, image_sizes=image_size)        
=======
        pred_boxes = yolotensor_to_xyxyabs(yolo_coord_output=pred_tensor, image_sizes=(self._width, self._height))
>>>>>>> 627012a1
        for boxes_info in pred_boxes:
            box1_idx, box1, box2 = boxes_info
            b, y, x = box1_idx
            pred_tensor[b, y, x, 1:5] = box1
            pred_tensor[b, y, x, 7:11] = box2
        prediction = get_boxes(pred_tensor=pred_tensor, confidence_score=self._confidence)

        return prediction

    def post_processing(self, x: torch.Tensor):
        raise NotImplementedError()

    def summary(self):
        # torchsummary only supported [cuda, cpu]. not cuda:0
        device = str(self.device).split(":")[0]
        torch_summary(
            self,
            input_size=(self._channels, self._height, self._width),
            device=device,
        )

    @property
    def device(self):
        devices = {param.device for param in self.parameters()} | {buf.device for buf in self.buffers()}
        if len(devices) != 1:
            raise RuntimeError("Cannot determine device: {} different devices found".format(len(devices)))
        return next(iter(devices))<|MERGE_RESOLUTION|>--- conflicted
+++ resolved
@@ -79,24 +79,15 @@
     def loss(self, pred_tensor: torch.Tensor, target_tensor: torch.Tensor, image_sizes: Tuple = (448, 448)):
         return self.loss_fn(pred_tensor=pred_tensor, target_tensor=target_tensor, image_sizes=image_sizes)
 
-<<<<<<< HEAD
     def inference(self, x: torch.Tensor, image_size: Tuple):
         # single inference        
-=======
-    def inference(self, x: torch.Tensor):
-        # single inference
->>>>>>> 627012a1
         pred_tensor = self(x)
 
         # width, height power of 2
         pred_tensor[:, :, :, 3:5] = torch.pow(pred_tensor[:, :, :, 3:5], 2)
         pred_tensor[:, :, :, 9:11] = torch.pow(pred_tensor[:, :, :, 9:11], 2)
 
-<<<<<<< HEAD
         pred_boxes = yolotensor_to_xyxyabs(yolo_coord_output=pred_tensor, image_sizes=image_size)        
-=======
-        pred_boxes = yolotensor_to_xyxyabs(yolo_coord_output=pred_tensor, image_sizes=(self._width, self._height))
->>>>>>> 627012a1
         for boxes_info in pred_boxes:
             box1_idx, box1, box2 = boxes_info
             b, y, x = box1_idx
